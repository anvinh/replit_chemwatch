--- conflicted
+++ resolved
@@ -1,4 +1,4 @@
-<<<<<<< HEAD
+
 import os
 import logging
 import dash
@@ -505,463 +505,4 @@
 
 if __name__ == '__main__':
     app.run_server(host='0.0.0.0', port=5000, debug=True)
-=======
-
-import os
-import logging
-import dash
-from dash import dcc, html, Input, Output, dash_table, callback_context
-import dash_bootstrap_components as dbc
-import plotly.express as px
-import plotly.graph_objects as go
-import pandas as pd
-from datetime import datetime
-import numpy as np
-
-from utils import log_callback_trigger
-
-# Configure logging
-logging.basicConfig(level=logging.DEBUG)
-
-# Load data from CSV files
-articles_df = pd.read_csv('attached_assets/temp_article_df_1751374177682.csv')
-companies_df = pd.read_csv('attached_assets/temp_company_level_df_1751374177683.csv')
-
-# Parse date columns
-articles_df['published_at'] = pd.to_datetime(articles_df['published_at'], errors='coerce')
-articles_df['modified_at'] = pd.to_datetime(articles_df['modified_at'], errors='coerce')
-
-# Create Dash app with Bootstrap theme
-app = dash.Dash(__name__, external_stylesheets=[dbc.themes.BOOTSTRAP])
-
-def get_articles(company_filter=None):
-    """Get filtered articles from CSV data"""
-    try:
-        df = articles_df.copy()
-        
-        if company_filter:
-            # Find companies that match the filter and get their associated articles by pk
-            company_pks = companies_df[
-                companies_df['company_name'].str.contains(company_filter, case=False, na=False)
-            ]['pk'].tolist()
-            
-            if company_pks:
-                df = df[df['pk'].isin(company_pks)]
-            else:
-                return pd.DataFrame()  # No matching companies found
-        
-        # Sort by published date descending
-        df = df.sort_values('published_at', ascending=False, na_position='last')
-        
-        # Format data for display
-        data = []
-        for _, article in df.iterrows():
-            data.append({
-                'PK': str(article['pk']),
-                'Article ID': str(article['article_id']) if pd.notna(article['article_id']) else '',
-                'Title': str(article['title']) if pd.notna(article['title']) else '',
-                'URL': str(article['url']) if pd.notna(article['url']) else '',
-                'Published Date': article['published_at'].strftime('%Y-%m-%d %H:%M') if pd.notna(article['published_at']) else '',
-                'Country': str(article['country_code']) if pd.notna(article['country_code']) else '',
-                'Industry': str(article['isic_name']) if pd.notna(article['isic_name']) else '',
-                'Search Term': str(article['search_term']) if pd.notna(article['search_term']) else ''
-            })
-        
-        return pd.DataFrame(data)
-    except Exception as e:
-        logging.error(f"Error fetching articles: {str(e)}")
-        return pd.DataFrame()
-
-def get_companies(article_filter=None):
-    """Get filtered companies from CSV data"""
-    try:
-        df = companies_df.copy()
-        
-        if article_filter:
-            # Filter companies based on article pk
-            df = df[df['pk'] == article_filter]
-        
-        # Sort by company name
-        df = df.sort_values('company_name', na_position='last')
-        
-        # Format data for display
-        data = []
-        for _, company in df.iterrows():
-            settlement_amount = ''
-            if pd.notna(company['settlement_amount']):
-                currency = str(company['settlement_currency']) if pd.notna(company['settlement_currency']) else ''
-                settlement_amount = f"{currency} {company['settlement_amount']:,.0f}".strip()
-            
-            data.append({
-                'PK': str(company['pk']),
-                'Company Name': str(company['company_name']) if pd.notna(company['company_name']) else '',
-                'Litigation Reason': str(company['litigation_reason']) if pd.notna(company['litigation_reason']) else '',
-                'Claim Category': str(company['claim_category']) if pd.notna(company['claim_category']) else '',
-                'Source of PFAS': str(company['source_of_pfas']) if pd.notna(company['source_of_pfas']) else '',
-                'Settlement Finalized': 'Yes' if company['settlement_finalized'] else 'No',
-                'Settlement Amount': settlement_amount,
-                'Settlement Date': str(company['settlement_paid_date']) if pd.notna(company['settlement_paid_date']) else ''
-            })
-        
-        return pd.DataFrame(data)
-    except Exception as e:
-        logging.error(f"Error fetching companies: {str(e)}")
-        return pd.DataFrame()
-
-def get_scatter_plot_data(company_filter=None, article_filter=None):
-    """Get data for scatter plot showing articles published per week"""
-    try:
-        df = articles_df.copy()
-        
-        if company_filter:
-            company_pks = companies_df[
-                companies_df['company_name'].str.contains(company_filter, case=False, na=False)
-            ]['pk'].tolist()
-            
-            if company_pks:
-                df = df[df['pk'].isin(company_pks)]
-            else:
-                return pd.DataFrame()
-        
-        if article_filter:
-            df = df[df['pk'] == article_filter]
-        
-        # Filter out rows with null published_at
-        df = df[pd.notna(df['published_at'])]
-        
-        data = []
-        for _, article in df.iterrows():
-            # Get the start of the week (Monday)
-            week_start = article['published_at'] - pd.Timedelta(days=article['published_at'].weekday())
-            data.append({
-                'week': week_start.strftime('%Y-%m-%d'),
-                'title': str(article['title']) if pd.notna(article['title']) else '',
-                'published_date': article['published_at'],
-                'pk': str(article['pk'])
-            })
-        
-        plot_df = pd.DataFrame(data)
-        if not plot_df.empty:
-            # Group by week and add vertical positioning for dots
-            plot_df_grouped = plot_df.groupby('week').apply(lambda x: x.assign(
-                y_position=range(len(x))
-            )).reset_index(drop=True)
-            return plot_df_grouped
-        
-        return pd.DataFrame()
-    except Exception as e:
-        logging.error(f"Error fetching scatter plot data: {str(e)}")
-        return pd.DataFrame()
-
-# App layout
-app.layout = dbc.Container([
-    dbc.Row([
-        # Sidebar
-        dbc.Col([
-            html.Div([
-                html.H4([
-                    html.I(className="fas fa-filter me-2"),
-                    "Filters"
-                ], className="mb-4"),
-                
-                # Company Filter
-                html.Div([
-                    dbc.Label([
-                        html.I(className="fas fa-building me-1"),
-                        "Company Filter"
-                    ]),
-                    dcc.Input(
-                        id='company-filter',
-                        type='text',
-                        placeholder="Enter company name...",
-                        className="form-control"
-                    )
-                ], className="mb-4"),
-                
-                # Clear Filters Button
-                dbc.Button([
-                    html.I(className="fas fa-eraser me-1"),
-                    "Clear Filters"
-                ], id="clear-filters", color="outline-secondary", className="w-100 mb-3"),
-                
-                # Filter Status
-                html.Div(id="filter-status", className="text-muted small")
-            ], className="p-3 bg-light")
-        ], width=3, className="vh-100 position-fixed"),
-        
-        # Main Content
-        dbc.Col([
-            # Header
-            html.Div([
-                html.H1([
-                    html.I(className="fas fa-newspaper me-2"),
-                    "PFAS Articles & Companies Dashboard"
-                ], className="display-6"),
-                html.P("Monitor and analyze PFAS-related articles and company involvement", 
-                      className="text-muted")
-            ], className="mb-4"),
-            
-            # Scatter Plot Chart
-            dbc.Card([
-                dbc.CardHeader([
-                    html.H5([
-                        html.I(className="fas fa-chart-scatter me-2"),
-                        "Articles Published by Week"
-                    ], className="mb-0")
-                ]),
-                dbc.CardBody([
-                    dcc.Graph(id="scatter-plot-chart")
-                ])
-            ], className="mb-4"),
-            
-            # Articles Table
-            dbc.Card([
-                dbc.CardHeader([
-                    html.Div([
-                        html.H5([
-                            html.I(className="fas fa-newspaper me-2"),
-                            "Articles"
-                        ], className="mb-0"),
-                        dbc.Badge(id="article-count", color="primary")
-                    ], className="d-flex justify-content-between align-items-center")
-                ]),
-                dbc.CardBody([
-                    dash_table.DataTable(
-                        id='articles-table',
-                        columns=[
-                            {'name': 'Title', 'id': 'Title', 'type': 'text'},
-                            {'name': 'Published Date', 'id': 'Published Date', 'type': 'datetime'},
-                            {'name': 'Country', 'id': 'Country', 'type': 'text'},
-                            {'name': 'Industry', 'id': 'Industry', 'type': 'text'},
-                            {'name': 'Search Term', 'id': 'Search Term', 'type': 'text'},
-                            {'name': 'PK', 'id': 'PK', 'type': 'text'}
-                        ],
-                        data=[],
-                        sort_action="native",
-                        filter_action="native",
-                        page_action="native",
-                        page_current=0,
-                        page_size=10,
-                        row_selectable="single",
-                        selected_rows=[],
-                        style_cell={
-                            'textAlign': 'left',
-                            'padding': '10px',
-                            'fontFamily': 'Arial'
-                        },
-                        style_header={
-                            'backgroundColor': 'rgb(230, 230, 230)',
-                            'fontWeight': 'bold'
-                        },
-                        style_data_conditional=[
-                            {
-                                'if': {'row_index': 'odd'},
-                                'backgroundColor': 'rgb(248, 248, 248)'
-                            }
-                        ],
-                        style_cell_conditional=[
-                            {
-                                'if': {'column_id': 'Title'},
-                                'width': '30%',
-                                'whiteSpace': 'normal',
-                                'height': 'auto',
-                            },
-                            {
-                                'if': {'column_id': 'PK'},
-                                'width': '0%',
-                                'display': 'none'
-                            }
-                        ]
-                    )
-                ])
-            ], className="mb-4"),
-            
-            # Companies Table
-            dbc.Card([
-                dbc.CardHeader([
-                    html.Div([
-                        html.H5([
-                            html.I(className="fas fa-building me-2"),
-                            "Related Companies"
-                        ], className="mb-0"),
-                        dbc.Badge(id="company-count", color="secondary")
-                    ], className="d-flex justify-content-between align-items-center")
-                ]),
-                dbc.CardBody([
-                    dash_table.DataTable(
-                        id='companies-table',
-                        columns=[
-                            {'name': 'Company Name', 'id': 'Company Name', 'type': 'text'},
-                            {'name': 'Litigation Reason', 'id': 'Litigation Reason', 'type': 'text'},
-                            {'name': 'Claim Category', 'id': 'Claim Category', 'type': 'text'},
-                            {'name': 'Source of PFAS', 'id': 'Source of PFAS', 'type': 'text'},
-                            {'name': 'Settlement Finalized', 'id': 'Settlement Finalized', 'type': 'text'},
-                            {'name': 'Settlement Amount', 'id': 'Settlement Amount', 'type': 'text'},
-                            {'name': 'PK', 'id': 'PK', 'type': 'text'}
-                        ],
-                        data=[],
-                        sort_action="native",
-                        filter_action="native",
-                        page_action="native",
-                        page_current=0,
-                        page_size=10,
-                        row_selectable="single",
-                        selected_rows=[],
-                        style_cell={
-                            'textAlign': 'left',
-                            'padding': '10px',
-                            'fontFamily': 'Arial'
-                        },
-                        style_header={
-                            'backgroundColor': 'rgb(230, 230, 230)',
-                            'fontWeight': 'bold'
-                        },
-                        style_data_conditional=[
-                            {
-                                'if': {'row_index': 'odd'},
-                                'backgroundColor': 'rgb(248, 248, 248)'
-                            }
-                        ],
-                        style_cell_conditional=[
-                            {
-                                'if': {'column_id': 'Company Name'},
-                                'width': '20%',
-                            },
-                            {
-                                'if': {'column_id': 'PK'},
-                                'width': '0%',
-                                'display': 'none'
-                            }
-                        ]
-                    )
-                ])
-            ])
-        ], width=9, className="ms-auto")
-    ]),
-    
-    # Hidden div to store selected article PK
-    html.Div(id="selected-article-pk", style={'display': 'none'}),
-    html.Div(id="selected-company-pk", style={'display': 'none'})
-], fluid=True)
-
-# Callbacks
-@app.callback(
-    [Output('articles-table', 'data'),
-     Output('companies-table', 'data'),
-     Output('scatter-plot-chart', 'figure'),
-     Output('article-count', 'children'),
-     Output('company-count', 'children'),
-     Output('filter-status', 'children'),
-     Output('selected-article-pk', 'children'),
-     Output('selected-company-pk', 'children')],
-
-    [Input('company-filter', 'value'),
-     Input('articles-table', 'selected_rows'),
-     Input('companies-table', 'selected_rows'),
-     Input('clear-filters', 'n_clicks')],
-    prevent_initial_call=False
-)
-@log_callback_trigger
-def update_dashboard(company_filter, selected_article_rows, selected_company_rows, clear_clicks):
-    ctx = callback_context
-    
-    # Handle clear filters: when only the button "clear filters" is clicked
-    if ctx.triggered and ctx.triggered[0]['prop_id'] == 'clear-filters.n_clicks' and clear_clicks:
-        company_filter = None
-        selected_article_rows = []
-        selected_company_rows = []
-    
-    # Get selected article PK
-    selected_article_pk = None
-    if selected_article_rows:
-        articles_data = get_articles(company_filter)
-        if not articles_data.empty and selected_article_rows[0] < len(articles_data):
-            selected_article_pk = articles_data.iloc[selected_article_rows[0]]['PK']
-    
-    # Get selected company PK  
-    selected_company_pk = None
-    if selected_company_rows:
-        companies_data = get_companies(selected_article_pk)
-        if not companies_data.empty and selected_company_rows[0] < len(companies_data):
-            selected_company_pk = companies_data.iloc[selected_company_rows[0]]['Company Name']
-    
-    # Get filtered data
-    articles_data = get_articles(selected_company_pk if selected_company_pk else company_filter)
-    companies_data = get_companies(selected_article_pk)
-    scatter_data = get_scatter_plot_data(selected_company_pk if selected_company_pk else company_filter, selected_article_pk)
-    
-    # Update articles table
-    articles_records = articles_data.to_dict('records') if not articles_data.empty else []
-    
-    # Update companies table
-    companies_records = companies_data.to_dict('records') if not companies_data.empty else []
-    
-    # Update scatter plot
-    if not scatter_data.empty:
-        fig = px.scatter(
-            scatter_data, 
-            x='week', 
-            y='y_position',
-            hover_data=['title', 'published_date'],
-            title='Articles Published by Week (Each dot represents one article)'
-        )
-        fig.update_traces(
-            marker=dict(size=8, opacity=0.7),
-            hovertemplate='<b>%{customdata[0]}</b><br>Published: %{customdata[1]}<br>Week: %{x}<extra></extra>'
-        )
-        fig.update_layout(
-            xaxis_title="Week Starting",
-            yaxis_title="Articles in Week",
-            yaxis=dict(tickmode='linear', dtick=1),
-            hovermode='closest'
-        )
-    else:
-        fig = go.Figure()
-        fig.add_annotation(
-            text="No data available for the selected filters",
-            xref="paper", yref="paper",
-            x=0.5, y=0.5, xanchor='center', yanchor='middle',
-            showarrow=False, font=dict(size=16, color="gray")
-        )
-        fig.update_layout(
-            xaxis=dict(visible=False),
-            yaxis=dict(visible=False)
-        )
-    
-    # Update counts
-    article_count = f"{len(articles_data)} articles"
-    company_count = f"{len(companies_data)} companies"
-    
-    # Update filter status
-    filters = []
-    if company_filter:
-        filters.append(f"Company: {company_filter}")
-    if selected_article_pk:
-        filters.append(f"Article selected")
-    if selected_company_pk:
-        filters.append(f"Company: {selected_company_pk}")
-    
-    if filters:
-        filter_status = f"Active filters: {', '.join(filters)}"
-    else:
-        filter_status = "No filters applied"
-    
-    return (articles_records, companies_records, fig, article_count, company_count, 
-            filter_status, selected_article_pk or '', selected_company_pk or '')
-
-
-@app.callback(
-    [Output('company-filter', 'value')],
-    [Input('clear-filters', 'n_clicks')]
-)
-@log_callback_trigger
-def clear_company_filter(n_clicks):
-    ctx = callback_context
-    if ctx.triggered and ctx.triggered[0]['prop_id'] == 'clear-filters.n_clicks' and n_clicks:
-        return ['']
-    return [dash.no_update]
-
-
-if __name__ == '__main__':
-    app.run( debug=True)
->>>>>>> 2fb1a330
+    